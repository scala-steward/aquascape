import com.typesafe.tools.mima.core._

Global / onChangedBuildSource := ReloadOnSourceChanges
// https://typelevel.org/sbt-typelevel/faq.html#what-is-a-base-version-anyway
ThisBuild / tlBaseVersion := "0.1" // your current series x.y

ThisBuild / organization := "com.github.zainab-ali"
ThisBuild / organizationName := "Zainab Ali"
ThisBuild / startYear := Some(2023)
ThisBuild / licenses := Seq(License.Apache2)
ThisBuild / developers := List(
  tlGitHubDev("zainab-ali", "Zainab Ali")
)

// publish to s01.oss.sonatype.org (set to true to publish to oss.sonatype.org instead)
ThisBuild / tlSonatypeUseLegacyHost := true

// publish website from this branch
ThisBuild / tlSitePublishBranch := Some("main")

val Scala3 = "3.4.2"
ThisBuild / crossScalaVersions := Seq(Scala3)
ThisBuild / scalaVersion := Scala3 // the default Scala

lazy val root = tlCrossRootProject.aggregate(core)

lazy val core = crossProject(JVMPlatform, JSPlatform)
  .in(file("core"))
  .settings(
    name := "aquascape",
    fork := true,
    libraryDependencies ++= Seq(
      "co.fs2" %%% "fs2-core" % "3.10.2",
      "co.fs2" %%% "fs2-io" % "3.10.2",
      ("org.creativescala" %%% "doodle-core" % "0.23.0"),
      "org.typelevel" %%% "cats-core" % "2.10.0",
      "org.typelevel" %%% "cats-effect" % "3.5.4",
      "org.typelevel" %% "cats-effect-testkit" % "3.5.4" % Test,
<<<<<<< HEAD
      "org.scalameta" %%% "munit" % "1.0.0" % Test,
      ("org.scalameta" %%% "scalameta" % "4.9.5" % Test)
=======
      "org.scalameta" %%% "munit" % "0.7.29" % Test,
      ("org.scalameta" %%% "scalameta" % "4.9.9" % Test)
>>>>>>> f420d92e
        .cross(CrossVersion.for3Use2_13),
      "org.typelevel" %%% "munit-cats-effect" % "2.0.0" % Test,
      ("com.lihaoyi" %%% "pprint" % "0.9.0" % Test)
        .cross(CrossVersion.for3Use2_13)
    ),
    buildInfoKeys := Seq[BuildInfoKey](ThisBuild / baseDirectory),
    buildInfoPackage := "aquascape",
    mimaBinaryIssueFilters += ProblemFilters
      .exclude[DirectMissingMethodProblem](
        "aquascape.drawing.Config.minProgressWidth"
      )
  )
  .jvmSettings(
    libraryDependencies ++= Seq(
      "org.creativescala" %% "doodle-java2d" % "0.23.0",
      ("org.scalameta" %% "scalafmt-core" % "3.8.3" % Test)
        .cross(CrossVersion.for3Use2_13)
    )
  )
  .jsSettings(
    Test / fork := false,
    libraryDependencies += ("org.creativescala" %%% "doodle-svg" % "0.23.0")
      .excludeAll(
        "com.lihaoyi"
      ), // Both doodle-svg and pprint include sourcecode.
    mimaPreviousArtifacts := Set.empty
  )
  .enablePlugins(BuildInfoPlugin)

import laika.format._
import laika.ast.Path.Root

lazy val docs = project
  .in(file("site"))
  .dependsOn(core.jvm)
  .settings(
    tlSiteKeepFiles := false,
    tlSiteHelium := tlSiteHelium.value.site
      .internalCSS(Root / "main.css"),
    tlSite := Def
      .sequential(
        Compile / clean,
        (core.jvm / Test / test),
        mdoc.toTask(""),
        laikaSite
      )
      .value
  )
  .enablePlugins(TypelevelSitePlugin)<|MERGE_RESOLUTION|>--- conflicted
+++ resolved
@@ -36,13 +36,8 @@
       "org.typelevel" %%% "cats-core" % "2.10.0",
       "org.typelevel" %%% "cats-effect" % "3.5.4",
       "org.typelevel" %% "cats-effect-testkit" % "3.5.4" % Test,
-<<<<<<< HEAD
       "org.scalameta" %%% "munit" % "1.0.0" % Test,
-      ("org.scalameta" %%% "scalameta" % "4.9.5" % Test)
-=======
-      "org.scalameta" %%% "munit" % "0.7.29" % Test,
       ("org.scalameta" %%% "scalameta" % "4.9.9" % Test)
->>>>>>> f420d92e
         .cross(CrossVersion.for3Use2_13),
       "org.typelevel" %%% "munit-cats-effect" % "2.0.0" % Test,
       ("com.lihaoyi" %%% "pprint" % "0.9.0" % Test)
