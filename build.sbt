import com.typesafe.tools.mima.core._

Global / onChangedBuildSource := ReloadOnSourceChanges
// https://typelevel.org/sbt-typelevel/faq.html#what-is-a-base-version-anyway
ThisBuild / tlBaseVersion := "0.1" // your current series x.y

ThisBuild / organization := "com.github.zainab-ali"
ThisBuild / organizationName := "Zainab Ali"
ThisBuild / startYear := Some(2023)
ThisBuild / licenses := Seq(License.Apache2)
ThisBuild / developers := List(
  tlGitHubDev("zainab-ali", "Zainab Ali")
)

// publish to s01.oss.sonatype.org (set to true to publish to oss.sonatype.org instead)
ThisBuild / tlSonatypeUseLegacyHost := true

// publish website from this branch
ThisBuild / tlSitePublishBranch := Some("main")

val Scala3 = "3.4.2"
ThisBuild / crossScalaVersions := Seq(Scala3)
ThisBuild / scalaVersion := Scala3 // the default Scala

lazy val root = tlCrossRootProject.aggregate(core)

lazy val core = crossProject(JVMPlatform, JSPlatform)
  .in(file("core"))
  .settings(
    name := "aquascape",
    fork := true,
    libraryDependencies ++= Seq(
      "co.fs2" %%% "fs2-core" % "3.10.2",
      "co.fs2" %%% "fs2-io" % "3.10.2",
<<<<<<< HEAD
      ("org.creativescala" %%% "doodle-core" % "0.22.0"),
      "org.typelevel" %%% "cats-core" % "2.12.0",
=======
      ("org.creativescala" %%% "doodle-core" % "0.23.0"),
      "org.typelevel" %%% "cats-core" % "2.10.0",
>>>>>>> f420d92e
      "org.typelevel" %%% "cats-effect" % "3.5.4",
      "org.typelevel" %% "cats-effect-testkit" % "3.5.4" % Test,
      "org.scalameta" %%% "munit" % "0.7.29" % Test,
      ("org.scalameta" %%% "scalameta" % "4.9.9" % Test)
        .cross(CrossVersion.for3Use2_13),
      "org.typelevel" %%% "munit-cats-effect-3" % "1.0.7" % Test,
      ("com.lihaoyi" %%% "pprint" % "0.9.0" % Test)
        .cross(CrossVersion.for3Use2_13)
    ),
    buildInfoKeys := Seq[BuildInfoKey](ThisBuild / baseDirectory),
    buildInfoPackage := "aquascape",
    mimaBinaryIssueFilters += ProblemFilters
      .exclude[DirectMissingMethodProblem](
        "aquascape.drawing.Config.minProgressWidth"
      )
  )
  .jvmSettings(
    libraryDependencies ++= Seq(
      "org.creativescala" %% "doodle-java2d" % "0.23.0",
      ("org.scalameta" %% "scalafmt-core" % "3.8.3" % Test)
        .cross(CrossVersion.for3Use2_13)
    )
  )
  .jsSettings(
    Test / fork := false,
    libraryDependencies += ("org.creativescala" %%% "doodle-svg" % "0.23.0")
      .excludeAll(
        "com.lihaoyi"
      ), // Both doodle-svg and pprint include sourcecode.
    mimaPreviousArtifacts := Set.empty
  )
  .enablePlugins(BuildInfoPlugin)

import laika.format._
import laika.ast.Path.Root

lazy val docs = project
  .in(file("site"))
  .dependsOn(core.jvm)
  .settings(
    tlSiteKeepFiles := false,
    tlSiteHelium := tlSiteHelium.value.site
      .internalCSS(Root / "main.css"),
    tlSite := Def
      .sequential(
        Compile / clean,
        (core.jvm / Test / test),
        mdoc.toTask(""),
        laikaSite
      )
      .value
  )
  .enablePlugins(TypelevelSitePlugin)<|MERGE_RESOLUTION|>--- conflicted
+++ resolved
@@ -32,13 +32,8 @@
     libraryDependencies ++= Seq(
       "co.fs2" %%% "fs2-core" % "3.10.2",
       "co.fs2" %%% "fs2-io" % "3.10.2",
-<<<<<<< HEAD
-      ("org.creativescala" %%% "doodle-core" % "0.22.0"),
+      ("org.creativescala" %%% "doodle-core" % "0.23.0"),
       "org.typelevel" %%% "cats-core" % "2.12.0",
-=======
-      ("org.creativescala" %%% "doodle-core" % "0.23.0"),
-      "org.typelevel" %%% "cats-core" % "2.10.0",
->>>>>>> f420d92e
       "org.typelevel" %%% "cats-effect" % "3.5.4",
       "org.typelevel" %% "cats-effect-testkit" % "3.5.4" % Test,
       "org.scalameta" %%% "munit" % "0.7.29" % Test,
